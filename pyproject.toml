[build-system]
requires = ["hatchling"]
build-backend = "hatchling.build"

[project]
name = "kumo-rfm-mcp"
dynamic = ["version"]
description = "Model Context Protocol server for KumoRFM"
readme = "README.md"
license = { text = "MIT" }
authors = [
    { name = "Kumo.AI", email = "hello@kumo.ai" }
]
keywords = [
  "rfm",
  "mcp",
  "foundation model",
  "relational data",
  "kumo",
]
requires-python = ">=3.10"
dependencies = [
<<<<<<< HEAD
    "kumoai>=2.7.0.dev0",
=======
    "kumoai==2.8.0",
>>>>>>> f05c695d
    "fastmcp>=2.2.7,<3",
]
classifiers = [
    "License :: OSI Approved :: MIT License",
    "Development Status :: 3 - Alpha",
    "Environment :: Console",
    "Operating System :: OS Independent",
    "Intended Audience :: Developers",
    "Topic :: Scientific/Engineering :: Artificial Intelligence",
    "Topic :: Scientific/Engineering :: Information Analysis",
    "Topic :: Software Development :: Libraries :: Python Modules",
    "Programming Language :: Python :: 3",
    "Programming Language :: Python :: 3.10",
    "Programming Language :: Python :: 3.11",
    "Programming Language :: Python :: 3.12",
    "Programming Language :: Python :: 3.13",
]

[project.optional-dependencies]
dev = [
    "pytest",
    "pytest-asyncio",
    "pytest-cov",
    "ruff",
]

[project.scripts]
kumo-rfm-mcp = "kumo_rfm_mcp.server:main"

[tool.hatch.build.targets.wheel]
packages = ["kumo_rfm_mcp"]

[tool.hatch.version]
path = "kumo_rfm_mcp/_version.py"

[project.urls]
Homepage = "https://kumorfm.ai"
Repository = "https://github.com/kumo-ai/kumo-rfm-mcp.git"
Issues = "https://github.com/kumo-ai/kumo-rfm-mcp/issues"

[tool.yapf]
based_on_style="pep8"
split_before_named_assigns=false
blank_line_before_nested_class_or_def=false

[tool.isort]
multi_line_output=3
include_trailing_comma=true
skip=[".gitignore", "__init__.py"]

[tool.pytest.ini_options]
addopts=[
    "--capture=no",
    "--color=yes",
    "-vv",
]
testpaths=["test"]

[tool.mypy]
files=["kumo_rfm_mcp", "test"]
python_version="3.10"
install_types=true
non_interactive=true
ignore_missing_imports=true
show_error_codes=true
warn_redundant_casts=true
warn_unused_configs=true
warn_unused_ignores=true
disallow_untyped_defs=true
disallow_incomplete_defs=true
check_untyped_defs=true<|MERGE_RESOLUTION|>--- conflicted
+++ resolved
@@ -20,11 +20,7 @@
 ]
 requires-python = ">=3.10"
 dependencies = [
-<<<<<<< HEAD
-    "kumoai>=2.7.0.dev0",
-=======
     "kumoai==2.8.0",
->>>>>>> f05c695d
     "fastmcp>=2.2.7,<3",
 ]
 classifiers = [
