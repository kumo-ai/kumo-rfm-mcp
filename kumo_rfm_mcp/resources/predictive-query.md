--- conflicted
+++ resolved
@@ -13,23 +13,14 @@
 PREDICT <target_expression> FOR <entity_specification> WHERE <optional_filters>
 ```
 
-<<<<<<< HEAD
-In general, follow these give steps to author a predictive query:
-=======
 Every predictive query needs to contain the `PREDICT` and `FOR` keywords.
 All references to columns within predictive queries must be fully qualified by table name and column name as `<table_name>.<column_name>`.
 
 In general, follow these given steps to author a predictive query:
->>>>>>> 215b491c
 
 1. **Choose your entity** - a table and its primary key you predict for.
 1. **Define the target** - a raw column or an aggregation over a future window.
 1. **Pin the entity list** - pass a single ID or multiple IDs to make predictions for.
-<<<<<<< HEAD
-1. **Refine the context** - filters to restrict which historical rowas are used as in-context learning examples.
-1. **Run & fetch** - run `predict` or `evaluate` on top.
-
-=======
 1. **Refine the context** - if necessary, restrict which historical rows are used as in-context learning examples.
 1. **Run & fetch** - run `predict` or `evaluate` on top.
 
@@ -42,7 +33,6 @@
 PQL also doesn't support arithmetic operations like `+` or `-`.
 Do not make syntax up that is not listed in this document.
 
->>>>>>> 215b491c
 ## Entity Specification
 
 Entities for each query can be specified in one of two ways:
@@ -51,20 +41,12 @@
   ```
   PREDICT ... FOR users.user_id=1
   ```
-<<<<<<< HEAD
-- By specifying a tuple of entity ids
-=======
 - By specifying a tuple of entity IDs:
->>>>>>> 215b491c
   ```
   PREDICT ... FOR users.user_id IN (1, 2, 3)
   ```
 
-<<<<<<< HEAD
-Note that the entity table needs a primary key to uniquely define the set of IDs to predict for.
-=======
 Note that the entity table needs a primary key to uniquely determine the set of IDs to predict for.
->>>>>>> 215b491c
 Up to 1000 IDs can be passed at once.
 
 The data type of the primary key in the entity table denotes how entity IDs should be passed.
@@ -74,15 +56,13 @@
 ## Target Expression
 
 The target expression is the value or aggregate the model should predict.
-<<<<<<< HEAD
-It can be a single value, an aggregate, or a combination of both.
-All components of the target expression must be fully qualified by table name and column name.
+It can be a single value, an aggregate, a condition, or a set of logical operations.
 We differentiate between two types of queries: static and temporal queries.
 
 ### Static Predictive Queries
 
 Static predictive queries are used to impute missing values from an entity table.
-That is, the target column has to appear in the same table as the entity we are predicting for.
+That is, the target column has to appear in the same table as the entity we are making a prediction for.
 KumoRFM will then mask out the target column and predict the value from related in-context examples.
 
 For example, we can predict the age of users via
@@ -91,7 +71,8 @@
 PREDICT users.age FOR users.user_id=1
 ```
 
-We can impute missing values for all `"numerical"` and `"categorical"` columns.
+You can impute missing values for all `"numerical"` and `"categorical"` columns.
+Currently, you cannot impute missing values for other semantic types such as `"timestamp"` or `"text"`.
 For `"numerical"` columns, the predictive query is interpreted as a regression task.
 For `"categorical"` columns, the predictive query is interpreted as a multi-class classification task.
 For binary classification tasks, you can add **conditions** to the target expression:
@@ -109,79 +90,6 @@
 - `>`: `<expression> > <value>` - can be applied to numerical and temporal columns only
 - `>=`: `<expression> >= <value>` - can be applied to numerical and temporal columns only
 - `IN`: `<expression> IN (<value_1>, <value_2>, <value_3>)` - can be applied to any column type
-- `IS NOT NULL`: `<expression> IS NOT NULL`, can be applied to any column type
-- `IS NULL`: `<expression> IS NULL` - can be applied to any column type
-
-Multiple conditions can be combined via `AND` and/or `OR` logical operations to form complex predictive queries, e.g.:
-
-```
-PREDICT users.age>40 OR users.location='US' FOR users.user_id=1
-```
-
-The following logical operations are supported:
-
-- `AND`: `<boolean_expression_A> AND <boolean_expression_B>`
-- `OR`: `<boolean_expression_A> OR <boolean_expression_B>`
-- `NOT`: `NOT <boolean_expression>`
-
-Use parentheses to group logical operations and control their order.
-
-### Temporal Predictive Queries
-
-Temporal predictive queries predict some aggregation of values over time (e.g., purchases each customer will make over the next 7 days).
-The target table needs to be directly connected to the entity table via a foreign key-primary key relationship.
-
-Aggregations are defined via aggregation operators over a **relative** period of time.
-You can specify an aggregation operator and the column representing the value you want to aggregate.
-For example:
-
-```
-PREDICT SUM(transactions.price, 0, 30, days) for users.user_id=1
-```
-
-Here, `transactions` is a table that is connected to `users` through a foreign key (`transactions.user_id <> users.user_id`).
-
-Within the aggregation function inputs, the start (`0`) and end (`30`) parameters refer to the time period you want to aggregate across.
-For example, a value of `10` for start and `30` for end implies that you want to aggregate from 10 days later (excluding the 10th day) to 30 days later (including the 30th day).
-The time unit of the aggregation defaults to `days` if none is specified.
-
-The following time units are supported: `seconds`, `minutes`, `hours`, `days`, `weeks`, `months`
-When using aggregation in a target expression, both start and end values should be non-negative, and end values should be greater than start values.
-=======
-It can be a single value, an aggregate, a condition, or a set of logical operations.
-We differentiate between two types of queries: static and temporal queries.
-
-### Static Predictive Queries
-
-Static predictive queries are used to impute missing values from an entity table.
-That is, the target column has to appear in the same table as the entity we are making a prediction for.
-KumoRFM will then mask out the target column and predict the value from related in-context examples.
-
-For example, we can predict the age of users via
-
-```
-PREDICT users.age FOR users.user_id=1
-```
-
-You can impute missing values for all `"numerical"` and `"categorical"` columns.
-Currently, you cannot impute missing values for other semantic types such as `"timestamp"` or `"text"`.
-For `"numerical"` columns, the predictive query is interpreted as a regression task.
-For `"categorical"` columns, the predictive query is interpreted as a multi-class classification task.
-For binary classification tasks, you can add **conditions** to the target expression:
-
-```
-PREDICT users.age > 40 FOR users.user_id=1
-```
-
-The following boolean operators are supported:
-
-- `=`: `<expression> = <value>` - can be applied to any column type
-- `!=`: `<expression> != <value>`, can be applied to any column type
-- `<`: `<expression> < <value>` - can be applied to numerical and temporal columns only
-- `<=`: `<expression> <= <value>` - can be applied to numerical and temporal columns only
-- `>`: `<expression> > <value>` - can be applied to numerical and temporal columns only
-- `>=`: `<expression> >= <value>` - can be applied to numerical and temporal columns only
-- `IN`: `<expression> IN (<value_1>, <value_2>, <value_3>)` - can be applied to any column type
 
 The `<value>` needs to be a constant, pre-defined value.
 It cannot be modeled as a target expression.
@@ -236,7 +144,6 @@
 
 The following values for `<time_unit>` are supported: `seconds`, `minutes`, `hours`, `days`, `weeks`, `months`
 The time unit of the aggregation defaults to `days` if none is specified.
->>>>>>> 215b491c
 
 Similar to static predictive queries, you can add conditions and logical operations to temporal predictive queries to create binary classification tasks:
 
@@ -244,11 +151,7 @@
 PREDICT SUM(transactions.price, 0, 30, days)=0 for users.user_id=1
 ```
 
-<<<<<<< HEAD
-When using logical operations, you can also aggregate from multiple different target tables.
-=======
 When using logical operations, it is allowed to aggregate from multiple different target tables:
->>>>>>> 215b491c
 
 ```
 PREDICT COUNT(session.*, 0, 7)>10 OR SUM(transaction.value, 0, 5)>100 FOR user.user_id=1
@@ -257,24 +160,6 @@
 #### Aggregation Operators
 
 The following aggregation operators are supported:
-<<<<<<< HEAD
-
-- `SUM` - can be applied to any numerical column
-- `AVG` - can be applied to any numerical column
-- `MIN` - can be applied to any numerical column
-- `MAX` - can be applied to any numerical column
-- `COUNT` - can be applied to any column type. Use `*` as column name to count the number of events.
-- `LIST_DISTINCT` - can be applied to any foreign key column
-
-Specifically, the `LIST_DISTINCT` syntax can be used to formulate recommendation tasks, which ask for predicting the next items an entity will relate to, e.g., views, orders, likes, etc.
-As such, its target column needs to refer to a foreign key column, e.g., `item_id` in the `orders` table.
-
-The `LIST_DISTINCT` operator additionally requires a specification about how many top-k predictions to retrieve.
-Up to 20 predictions are supported.
-
-```
-PREDICT LIST_DISTINCT(orders.item_id, 0, 7, days) RANK TOP 10 FOR users.user_id=1
-=======
 
 - `SUM`: Calculates the total of values in a numerical column
 - `AVG`: Calculates the average of values in a numerical column
@@ -289,7 +174,6 @@
 It predicts which foreign key values an entity will interact with in the future.
 The basic syntax is:
 
->>>>>>> 215b491c
 ```
 LIST_DISTINCT(<target_table>.<foreign_key>, <start_offset>, <end_offset>, <time_unit>) RANK TOP k FOR ...
 ```
@@ -299,17 +183,6 @@
 They also must include `RANK TOP k` to specify how many recommendations to return, where `k` can range from 1 to 20 (maximum 20 recommendations per query).
 For example:
 
-<<<<<<< HEAD
-#### Target Filters
-
-Target filters allow you to further conextualize your predictive query by dropping certain target rows that do not meet a specified condition.
-By using a `WHERE` clause, you can drop target rows from your aggregation.
-For example, the following is an example of using the `WHERE` operator within an aggregation for target filters:
-
-```
-PREDICT COUNT(transactions.* WHERE transactions.price > 10, 0, 7, days) FOR users.user_id=1
-=======
->>>>>>> 215b491c
 ```
 PREDICT LIST_DISTINCT(orders.item_id, 0, 7, days) RANK TOP 10 FOR users.user_id=1
 ```
@@ -331,70 +204,6 @@
 By using a `WHERE` clause within the target expression (valid for all aggregation types), you can drop rows from being aggregated.
 For example:
 
-<<<<<<< HEAD
-Target filters can reference any column within the target table, and can be extended via logical operations.
-
-## Entity Filters
-
-KumoRFM makes entity-specific predictions based on in-context examples, collected from a historical snapshot of the relational data.
-Entity filters can be used to provide more control over how KumoRFM collects in-context examples.
-For example, to exclude `users` without recent activity from the context, we can write:
-```
-PREDICT COUNT(orders.*, 0, 30, days)>0 FOR users.user_id=1 WHERE COUNT(orders.*, -30, 0, days) > 0
-```
-This limits the in-context examples to predicting churn for active users only.
-These filters are NOT applied to the provided entity list.
-
-Both static and temporal filters can be used as entity filters.
-If you use temporal filters, then the start and end parameters need to be backwards looking, e.g., `start < 0` and `end <= 0`.
-Still, end values need to be greater than start values.
-
-For forward looking entity filters and to investigate hypothetical scenarios and evaluate impact of your actions or decisions, you can use the `ASSUMING` keyword instead.
-For example, you may want to investigate how much a user will spend if you give them a certain coupon or notification.
-`ASSUMING` keyword is followed by a future-looking assumption, which will be assumed to be true during predictions.
-
-```
-PREDICT COUNT(orders.*, 0, 30, days)>0 FOR users.user_id=1 ASSUMING COUNT(notifications.*, 0, 7, days)>0
-```
-
-## Task Types
-
-The predictive query uniquely determines the underlying machine learning task type.
-The following machine learning tasks are supported:
-
-- **Binary classification:** Conditioned static target column or aggregate
-- **Multi-class classification:** Categorical static target column
-- **Regression:** Numerical static target column or aggregate
-- **Recommendation/temporal link prediction:** Distinct list of foreign key IDs
-
-## Examples
-
-1. **Recommend movies to users:**
-   ```
-   PREDICT LIST_DISTINCT(ratings.movie_id, 0, 14, days)
-   RANK TOP 20 FOR users.user_id=9987
-   ```
-
-2. **Predict inactive users:**
-   ```
-   PREDICT COUNT(sessions.*, 0, 14)=0 FOR users.user_id=9987
-   WHERE COUNT(sessions.*,-7,0)>0
-   ```
-
-3. **Predict 5-star reviews:**
-   ```
-   PREDICT COUNT(ratings.* WHERE ratings.rating = 5, 0,30)>0
-   FOR products.product_id=123456
-   ```
-
-4. **Predict customer churn:**
-   ```
-   PREDICT COUNT(transactions.price, 0, 90)>0
-   FOR customers.customer_id=123456 WHERE SUM(transactions.price, -60, 0) > 0.05
-   ```
-
-5. **Find next best articles:**
-=======
 ```
 PREDICT COUNT(transactions.* WHERE transactions.price > 10, 0, 7, days) FOR users.user_id=1
 ```
@@ -506,7 +315,6 @@
 
 1. **Find next best articles:**
 
->>>>>>> 215b491c
    ```
    PREDICT LIST_DISTINCT(transactions.article_id, 0, 90)
    RANK TOP 20 FOR customers.customer_id=123456
