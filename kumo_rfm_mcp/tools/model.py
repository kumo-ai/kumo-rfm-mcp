import asyncio
from datetime import datetime
from typing import Annotated, Literal

import pandas as pd
from fastmcp import FastMCP
from fastmcp.exceptions import ToolError
from kumoai.utils import ProgressLogger
from pydantic import Field

from kumo_rfm_mcp import EvaluateResponse, PredictResponse, SessionManager

query_doc = ("The predictive query string, e.g., "
             "PREDICT COUNT(orders.*, 0, 30, days)>0 FOR users.user_id=1 or "
             "PREDICT users.age FOR users.user_id IN (1, 2)")
anchor_time_doc = (
    "The anchor time for which we are making a prediction for the "
    "the future. If `None`, will use the maximum timestamp in the "
    "data as anchor time. If 'entity', will use the timestamp of "
    "the entity's time column as anchor time (only valid for "
    "static predictive queries for which the entity table "
    "contains a time column), which is useful to prevent future "
    "data leakage when imputing missing values on facts, e.g., "
    "predicting whether a transaction is fraudulent should "
    "happen at the point in time the transaction was created.")
run_mode_doc = (
    "The run mode for the query. Trades runtime with model performance. The "
    "run mode dictates how many training/in-context examples are sampled to "
    "make a prediction, i.e. 1000 for 'fast', 5000 for 'normal', and 10000 "
    "for 'best'.")
num_neighbors_doc = (
    "The number of neighbors to sample for each hop to create subgraphs. For "
    "example, `[24, 12]` samples 24 neighbors in the first hop and 12 "
    "neighbors in the second hop. If `None` (recommended), will use two-hop "
    "sampling with 32 neighbors in 'fast' mode, and 64 neighbors otherwise in "
    "each hop. Up to 6-hop subgraphs are supported. Decreasing the number of "
    "neighbors per hop can prevent oversmoothing. Increasing the number of "
    "neighbors per hop allows the model to look at a larger historical time "
    "window. Increasing the number of hops can improve performance in case "
    "important signal is far away from the entity table, but can result in "
    "massive subgraphs. We advise to let the number of neighbors gradually "
    "shrink down in later hops to prevent recursive neighbor explosion, e.g., "
    "`num_neighbors=[32, 32, 4, 4, 2, 2]`, if more hops are required.")
max_pq_iterations_doc = (
    "The maximum number of iterations to perform to collect valid training/"
    "in-context examples. It is advised to increase the number of iterations "
    "in case the model fails to find the upper bound of supported training "
    "examples w.r.t. the run mode, *i.e.* 1000 for 'fast', 5000 for 'normal' "
    "and 10000 for 'best'.")
metrics_doc = (
    "The metrics to use for evaluation. If `None`, will use a pre-selection "
    "of metrics depending on the given predictive query. The following metrics"
    "are supported:\n"
    "Binary classification: 'acc', 'precision', 'recall', 'f1', 'auroc', "
    "'auprc', 'ap'\n"
    "Multi-class classification: 'acc', 'precision', 'recall', 'f1', 'mrr'\n"
    "Regression: 'mae', 'mape', 'mse', 'rmse', 'smape'\n"
    "Temporal link prediction: 'map@k', 'ndcg@k', 'mrr@k', 'precision@k', "
    "'recall@k', 'f1@k', 'hit_ratio@k' where 'k' needs to be an integer "
    "between 1 and 100")


async def predict(
    query: Annotated[str, query_doc],
    anchor_time: Annotated[
        datetime | Literal['entity'] | None,
        Field(default=None, description=anchor_time_doc),
    ],
    run_mode: Annotated[
        Literal['fast', 'normal', 'best'],
        Field(default='fast', description=run_mode_doc),
    ],
    num_neighbors: Annotated[
        list[int],
        Field(
            default=None,
            min_length=0,
            max_length=6,
            description=num_neighbors_doc,
        ),
    ],
    max_pq_iterations: Annotated[
        int,
        Field(default=20, description=max_pq_iterations_doc),
    ],
) -> PredictResponse:
    """Execute a predictive query and returns model predictions.

    The graph needs to be materialized and the session needs to be
    authenticated before the KumoRFM model can start generating predictions.

<<<<<<< HEAD
    The output prediction format depends on the given task type.

    Binary classification:
    | ENTITY | ANCHOR_TIMESTAMP | TARGET_PRED | False_PROB | True_PROB |
    where 'ENTITY' holds the entity ID, 'ANCHOR_TIMESTAMP' holds the anchor
    time of the prediction in unix format, 'TARGET_PRED' holds the final
    prediction based on a threshold of 0.5, and 'False_PROB' and 'True_PROB'
    hold the probabilities.

    Multi-class classification:
    | ENTITY | ANCHOR_TIMESTAMP | CLASS | SCORE | PREDICTED |
    where 'ENTITY' holds the entity ID, 'ANCHOR_TIMESTAMP' holds the anchor
    time of the prediction in unix format. Each row corresponds to an (ENTITY,
    CLASS) pair (up to 10 classes are reported), where 'CLASS' holds the
    predicted value, 'SCORE' holds its probability, and 'PREDICTED' denotes
    whether the (ENTITY, CLASS) pair has the highest likelihood.

    Regression:
    | ENTITY | ANCHOR_TIMESTAMP | TARGET_PRED |
    where 'ENTITY' holds the entity ID, 'ANCHOR_TIMESTAMP' holds the anchor
    time of the prediction in unix format, and 'TARGET_PRED' holds the
    predicted numerical value.

    Temporal link prediction:
    | ENTITY | ANCHOR_TIMESTAMP | CLASS | SCORE |
    where 'ENTITY' holds the entity ID, 'ANCHOR_TIMESTAMP' holds the anchor
    time of the prediction in unix format. Each row corresponds to an (ENTITY,
    CLASS) pair, where 'CLASS' holds the recommended item and 'SCORE' holds its
    likelihood.

    Before executing predictive queries, please first read the documentation at
    'kumo://docs/predictive-query'.
=======
    Important: Before executing or suggesting any predictive queries,
    read the documentation first at 'kumo://docs/predictive-query'.
>>>>>>> 215b491c
    """
    model = SessionManager.get_default_session().model

    if anchor_time is not None and anchor_time != "entity":
        anchor_time = pd.Timestamp(anchor_time)

    def _predict() -> PredictResponse:
        try:
            logger = ProgressLogger(query)
            df = model.predict(
                query,
                anchor_time=anchor_time,
                run_mode=run_mode,
                num_neighbors=num_neighbors,
                max_pq_iterations=max_pq_iterations,
                verbose=logger,
            )
        except Exception as e:
            raise ToolError(f"Prediction failed: {e}") from e

        return PredictResponse(
            predictions=df.to_dict(orient='records'),
            logs=logger.logs + [f'Duration: {logger.duration:2f}s'],
        )

    return await asyncio.to_thread(_predict)


async def evaluate(
    query: Annotated[str, query_doc],
    metrics: Annotated[
        list[str] | None,
        Field(default=None, description=metrics_doc),
    ],
    anchor_time: Annotated[
        datetime | Literal['entity'] | None,
        Field(default=None, description=anchor_time_doc),
    ],
    run_mode: Annotated[
        Literal['fast', 'normal', 'best'],
        Field(default='fast', description=run_mode_doc),
    ],
    num_neighbors: Annotated[
        list[int],
        Field(
            default=None,
            min_length=0,
            max_length=6,
            description=num_neighbors_doc,
        ),
    ],
    max_pq_iterations: Annotated[
        int,
        Field(default=20, description=max_pq_iterations_doc),
    ],
) -> EvaluateResponse:
    """Evaluate a predictive query and return performance metrics which
    compares predictions against known ground-truth labels from historical
    examples.

    Note that the specific entities defined in the predictive query will be
    ignored. Instead, a number of test entities with known historical
    ground-truth labels will be sampled for evaluation to judge the quality of
    the predictive query.

    The graph needs to be materialized and the session needs to be
    authenticated before the KumoRFM model can start evaluating.

    Take the label distribution of the predictive query in the output logs into
    account when analyzing the returned metrics.

    Important: Before executing or suggesting any predictive queries,
    read the documentation first at 'kumo://docs/predictive-query'.
    """
    model = SessionManager.get_default_session().model

    if anchor_time is not None and anchor_time != "entity":
        anchor_time = pd.Timestamp(anchor_time)

    def _evaluate() -> EvaluateResponse:
        try:
            logger = ProgressLogger(query)
            df = model.evaluate(
                query,
                metrics=metrics,
                anchor_time=anchor_time,
                run_mode=run_mode,
                num_neighbors=num_neighbors,
                max_pq_iterations=max_pq_iterations,
                verbose=logger,
            )
        except Exception as e:
            raise ToolError(f"Evaluation failed: {e}") from e

        metric_dict = df.set_index('metric')['value'].to_dict()
        return EvaluateResponse(
            metrics=metric_dict,
            logs=logger.logs + [f'Duration: {logger.duration:2f}s'],
        )

    return await asyncio.to_thread(_evaluate)


def register_model_tools(mcp: FastMCP) -> None:
    """Register all model tools to the MCP server."""
    mcp.tool(annotations=dict(
        title="Executing a predictive query",
        readOnlyHint=True,
        destructiveHint=False,
        idempotentHint=True,
        openWorldHint=False,
    ))(predict)

    mcp.tool(annotations=dict(
        title="Evaluating a predictive query",
        readOnlyHint=True,
        destructiveHint=False,
        idempotentHint=True,
        openWorldHint=False,
    ))(evaluate)<|MERGE_RESOLUTION|>--- conflicted
+++ resolved
@@ -89,7 +89,6 @@
     The graph needs to be materialized and the session needs to be
     authenticated before the KumoRFM model can start generating predictions.
 
-<<<<<<< HEAD
     The output prediction format depends on the given task type.
 
     Binary classification:
@@ -120,12 +119,8 @@
     CLASS) pair, where 'CLASS' holds the recommended item and 'SCORE' holds its
     likelihood.
 
-    Before executing predictive queries, please first read the documentation at
-    'kumo://docs/predictive-query'.
-=======
     Important: Before executing or suggesting any predictive queries,
     read the documentation first at 'kumo://docs/predictive-query'.
->>>>>>> 215b491c
     """
     model = SessionManager.get_default_session().model
 
