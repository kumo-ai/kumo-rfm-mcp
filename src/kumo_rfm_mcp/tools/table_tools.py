--- conflicted
+++ resolved
@@ -1,23 +1,13 @@
 import glob
 import logging
-<<<<<<< HEAD
-import os
-from typing import Any, Dict
-=======
 from pathlib import Path
 from typing import Any
->>>>>>> 68ae7627
 
 from fastmcp import FastMCP
 from fastmcp.exceptions import ToolError
 from kumoai.experimental import rfm
 
-<<<<<<< HEAD
-from kumo_rfm_mcp import SessionManager
-from kumo_rfm_mcp.utils import load_dataframe
-=======
 from kumo_rfm_mcp import SessionManager, TableSource
->>>>>>> 68ae7627
 
 logger = logging.getLogger('kumo-rfm-mcp.table_tools')
 
@@ -186,119 +176,6 @@
             ToolError: If the file cannot be read.
             ToolError: If the file is not a CSV/Parquet file.
         """
-<<<<<<< HEAD
-        try:
-            session = SessionManager.get_default_session()
-            data = {
-                table.name:
-                dict(
-                    num_rows=len(table._data),
-                    columns=list(table._data.columns),
-                    primary_key=table._primary_key,
-                    time_column=table._time_column,
-                )
-                for table in session.graph.tables.values()
-            }
-            return dict(
-                success=True,
-                message=f"Listed {len(data)} tables successfully",
-                data=data,
-            )
-        except Exception as e:
-            return dict(
-                success=False,
-                message=f"Failed to list tables. {e}",
-            )
-
-    @mcp.tool()
-    def discover_tables(
-            base_dir: str,
-            include_glob: str = "*.csv,*.parquet") -> Dict[str, Any]:
-        """Discover table source files under a directory.
-
-        Args:
-            base_dir: Directory to scan.
-            include_glob: Comma-separated patterns to include.
-
-        Returns:
-            Dictionary with discovered sources (path, size, format_guess).
-        """
-        try:
-            patterns = [
-                p.strip() for p in include_glob.split(',') if p.strip()
-            ]
-            matches = []
-            for pattern in patterns:
-                matches.extend(
-                    glob.glob(os.path.join(base_dir, '**', pattern),
-                              recursive=True))
-
-            sources = []
-            for path in sorted(set(matches)):
-                try:
-                    size = os.path.getsize(path)
-                except Exception:
-                    size = None
-                fmt = 'parquet' if path.lower().endswith(
-                    '.parquet') else 'csv' if path.lower().endswith(
-                        '.csv') else 'unknown'
-                sources.append(
-                    dict(
-                        path=path,
-                        filename=os.path.basename(path),
-                        size_bytes=size,
-                        format_guess=fmt,
-                    ))
-
-            return dict(
-                success=True,
-                message=f"Discovered {len(sources)} table sources",
-                data=dict(sources=sources),
-            )
-        except Exception as e:
-            return dict(success=False,
-                        message=f"Failed to discover tables. {e}")
-
-    @mcp.tool()
-    def inspect_table_source(path: str,
-                             name: str,
-                             num_rows: int = 20) -> Dict[str, Any]:
-        """Inspect a source file by loading and running and performing
-        basic metadata inference.
-
-        Args:
-            path: File path to inspect.
-            name: Desired table name for the LocalTable.
-            num_rows: Optional row limit for CSV loading.
-
-        Returns:
-            Dictionary with columns and inferred metadata (stypes, primary_key,
-            time_column).
-        """
-        try:
-            df = load_dataframe(path, nrows=num_rows)
-
-            table = rfm.LocalTable(df=df,
-                                   name=name).infer_metadata(verbose=False)
-            stypes = {c.name: str(c.stype) for c in table.columns}
-
-            return dict(
-                success=True,
-                message="Table source inspected successfully",
-                data=dict(
-                    name=name,
-                    columns=list(table._data.columns),
-                    stypes=stypes,
-                    primary_key=table._primary_key,
-                    time_column=table._time_column,
-                    preview=table._data.iloc[:num_rows].to_dict(
-                        orient='records'),
-                ),
-            )
-        except Exception as e:
-            return dict(success=False,
-                        message=f"Failed to inspect table source. {e}")
-=======
         if num_rows > 1000:
             raise ToolError("Cannot return more than 1,000 rows")
 
@@ -316,5 +193,4 @@
         else:
             raise ToolError(f"File '{path}' is not a valid CSV/Parquet file")
 
-        return df.to_dict(orient='records')
->>>>>>> 68ae7627
+        return df.to_dict(orient='records')