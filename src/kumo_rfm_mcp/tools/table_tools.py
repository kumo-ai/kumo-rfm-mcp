import logging
from pathlib import Path
from typing import Any

import pandas as pd
from fastmcp import FastMCP
from fastmcp.exceptions import ToolError

from kumo_rfm_mcp import TableSource

logger = logging.getLogger('kumo-rfm-mcp.table_tools')


def register_table_tools(mcp: FastMCP):
    """Register all table management tools with the MCP server."""
    @mcp.tool(tags=['source'])
    def discover_table_files(
        root_dir: str,
        recursive: bool = False,
    ) -> list[TableSource]:
        """Discover all table-like files (e.g., CSV, Parquet) in a directory.

        Args:
            root_dir: Root directory to scan.
            recursive: Whether to scan subdirectories recursively.

        Returns:
            List of table source objects for each discovered file.

        Raises:
            ToolError: If the directory does not exist.
        """
        path = Path(root_dir)

        if not path.exists() or not path.is_dir():
            raise ToolError(f"Directory '{root_dir}' does not exist")

        pattern = "**/*" if recursive else "*"
        suffixes = {'.csv', '.parquet'}
        files = [f for f in path.glob(pattern) if f.suffix.lower() in suffixes]

        return [
            TableSource(path=str(f), bytes=f.stat().st_size)
            for f in sorted(files)
        ]

    @mcp.tool(tags=['source'])
    def inspect_table_file(
        path: str,
        num_rows: int = 20,
    ) -> list[dict[str, Any]]:
        """Inspect the first rows of a table-like file.

        Each row in the file is represented as a dictionary mapping column
        names to their corresponding values.

        Args:
            path: File path to inspect.
            num_rows: Number of rows to read.

        Returns:
<<<<<<< HEAD
            Dictionary containing:
            - success (bool): ``True`` if operation succeeded
            - message (str): Human-readable status message
            - data (dict, optional): Additional information on success

        Examples:
            {
                "success": true,
                "message": "Table with name 'users' inspected successfully",
                "data": {
                    "name": "users",
                    "num_rows": 18431,
                    "num_columns": 3,
                    "primary_key": "user_id",
                    "time_column": "dob",
                    "rows": [
                        {"user_id": 1, "dob": "1990-06-02",
                        "gender": "male"},
                        {"user_id": 2, "dob": "1989-08-25",
                        "gender": "female"},
                        {"user_id": 3, "dob": "1987-01-17",
                        "gender": "male"}
                        ...
                    ]
                }
            }
        """
        try:
            logger.info(f"Inspecting table '{name}' (showing {num_rows} rows)")
            session = SessionManager.get_default_session()

            if name not in session.graph.tables:
                logger.error(f"Table '{name}' not found")
                return dict(
                    success=False,
                    message=f"Table with name '{name}' not found, make sure it"
                    " has been added to the graph before inspecting it!",
                )
            table = session.graph[name]

            table_info = dict(
                name=name,
                num_rows=len(table._data),
                num_columns=len(table._data.columns),
                primary_key=table._primary_key,
                time_column=table._time_column,
                rows=table._data.iloc[:num_rows].to_dict(orient='records'),
            )
            logger.info(f"Table '{name}' has {table_info['num_rows']} rows, "
                        f"{table_info['num_columns']} columns")

            return dict(
                success=True,
                message=f"Table with name '{name}' inspected successfully",
                data=table_info,
            )
        except Exception as e:
            logger.error(f"Failed to inspect table '{name}': {e}")
            return dict(
                success=False,
                message=f"Failed to inspect table with name '{name}'. {e}",
            )

    @mcp.tool()
    def list_tables() -> Dict[str, Any]:
        """Lists all tables in the Kumo graph. Use this tool to check if the
        graph contains all the tables that you want to use to generate
        predictions.
=======
            Each dictionary corresponds to one row in the table.
>>>>>>> c4ad0eda

        Raises:
            ToolError: If more than 1,000 rows are requested.
            ToolError: If the file cannot be read.
            ToolError: If the file is not a CSV/Parquet file.
        """
        if num_rows > 1000:
            raise ToolError("Cannot return more than 1,000 rows")

        if path.lower().endswith('.csv'):
            try:
                df = pd.read_csv(path, nrows=num_rows)
            except Exception as e:
                raise ToolError(f"Could not read file '{path}': {e}") from e
        elif path.lower().endswith('.parquet'):
            try:
                # TODO Read first row groups via `pyarrow` instead.
                df = pd.read_parquet(path).head(num_rows)
            except Exception as e:
                raise ToolError(f"Could not read file '{path}': {e}") from e
        else:
            raise ToolError(f"File '{path}' is not a valid CSV or Parquet "
                            f"file")

        return df.to_dict(orient='records')<|MERGE_RESOLUTION|>--- conflicted
+++ resolved
@@ -59,78 +59,7 @@
             num_rows: Number of rows to read.
 
         Returns:
-<<<<<<< HEAD
-            Dictionary containing:
-            - success (bool): ``True`` if operation succeeded
-            - message (str): Human-readable status message
-            - data (dict, optional): Additional information on success
-
-        Examples:
-            {
-                "success": true,
-                "message": "Table with name 'users' inspected successfully",
-                "data": {
-                    "name": "users",
-                    "num_rows": 18431,
-                    "num_columns": 3,
-                    "primary_key": "user_id",
-                    "time_column": "dob",
-                    "rows": [
-                        {"user_id": 1, "dob": "1990-06-02",
-                        "gender": "male"},
-                        {"user_id": 2, "dob": "1989-08-25",
-                        "gender": "female"},
-                        {"user_id": 3, "dob": "1987-01-17",
-                        "gender": "male"}
-                        ...
-                    ]
-                }
-            }
-        """
-        try:
-            logger.info(f"Inspecting table '{name}' (showing {num_rows} rows)")
-            session = SessionManager.get_default_session()
-
-            if name not in session.graph.tables:
-                logger.error(f"Table '{name}' not found")
-                return dict(
-                    success=False,
-                    message=f"Table with name '{name}' not found, make sure it"
-                    " has been added to the graph before inspecting it!",
-                )
-            table = session.graph[name]
-
-            table_info = dict(
-                name=name,
-                num_rows=len(table._data),
-                num_columns=len(table._data.columns),
-                primary_key=table._primary_key,
-                time_column=table._time_column,
-                rows=table._data.iloc[:num_rows].to_dict(orient='records'),
-            )
-            logger.info(f"Table '{name}' has {table_info['num_rows']} rows, "
-                        f"{table_info['num_columns']} columns")
-
-            return dict(
-                success=True,
-                message=f"Table with name '{name}' inspected successfully",
-                data=table_info,
-            )
-        except Exception as e:
-            logger.error(f"Failed to inspect table '{name}': {e}")
-            return dict(
-                success=False,
-                message=f"Failed to inspect table with name '{name}'. {e}",
-            )
-
-    @mcp.tool()
-    def list_tables() -> Dict[str, Any]:
-        """Lists all tables in the Kumo graph. Use this tool to check if the
-        graph contains all the tables that you want to use to generate
-        predictions.
-=======
             Each dictionary corresponds to one row in the table.
->>>>>>> c4ad0eda
 
         Raises:
             ToolError: If more than 1,000 rows are requested.
