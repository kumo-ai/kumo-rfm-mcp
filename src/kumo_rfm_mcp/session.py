--- conflicted
+++ resolved
@@ -1,11 +1,6 @@
 import logging
 import os
-<<<<<<< HEAD
-from dataclasses import dataclass
-from typing import Dict, Optional
-=======
 from dataclasses import dataclass, field
->>>>>>> 68ae7627
 
 from fastmcp.exceptions import ToolError
 from kumoai.experimental import rfm
@@ -19,17 +14,6 @@
 @dataclass(init=False, repr=False)
 class Session:
     name: str
-<<<<<<< HEAD
-    initialized: bool = False
-
-    graph: rfm.LocalGraph = rfm.LocalGraph(tables=[])
-    model: Optional[rfm.KumoRFM] = None
-    catalog: Dict[str, TableSource]
-
-    def __init__(self, name: str) -> None:
-        self.name = name
-        self.catalog = {}
-=======
     _initialized: bool = False
     _graph: rfm.LocalGraph = field(default_factory=lambda: rfm.LocalGraph([]))
     _model: rfm.KumoRFM | None = None
@@ -54,7 +38,6 @@
             return self._model
         self.initialize()
         return self._model
->>>>>>> 68ae7627
 
     def __repr__(self) -> str:
         return f'{self.__class__.__name__}(name={self.name})'
