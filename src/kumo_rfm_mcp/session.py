import logging
import os
<<<<<<< HEAD
from dataclasses import dataclass
from typing import Dict, Optional
=======
from dataclasses import dataclass, field
>>>>>>> 4c7d2bdd

from kumoai.experimental import rfm
from typing_extensions import Self

from .data_models import TableSource

logger = logging.getLogger('kumo-rfm-mcp.session')


@dataclass(init=False, repr=False)
class Session:
    name: str
    initialized: bool = False
<<<<<<< HEAD

    graph: rfm.LocalGraph = rfm.LocalGraph(tables=[])
    model: Optional[rfm.KumoRFM] = None
    catalog: Dict[str, TableSource]

    def __init__(self, name: str) -> None:
        self.name = name
        self.catalog = {}
=======
    graph: rfm.LocalGraph = field(default_factory=lambda: rfm.LocalGraph([]))
    model: rfm.KumoRFM | None = None

    def __init__(self, name: str) -> None:
        self.name = name
        self.initialized = False
        self.graph = rfm.LocalGraph([])
        self.model = None
>>>>>>> 4c7d2bdd

    def __repr__(self) -> str:
        return f'{self.__class__.__name__}(name={self.name})'

    def initialize(self) -> Self:
        r"""Initialize a session from environment variables."""
        if not self.initialized:
            logger.info(f"Initializing KumoRFM session: {self.name}")

            api_key = os.getenv('KUMO_API_KEY')
            if not api_key:
                raise ValueError("Missing required environment variable "
                                 "'KUMO_API_KEY'. Please set your API key via "
                                 "`export KUMO_API_KEY='your-api-key'`.")

            rfm.init()
            self.initialized = True
            logger.info("KumoAI session initialized successfully")

        return self


class SessionManager:
    _default: Session = Session(name='default')

    @classmethod
    def get_default_session(cls) -> Session:
        r"""Returns the default session."""
        return cls._default.initialize()<|MERGE_RESOLUTION|>--- conflicted
+++ resolved
@@ -1,11 +1,6 @@
 import logging
 import os
-<<<<<<< HEAD
-from dataclasses import dataclass
-from typing import Dict, Optional
-=======
 from dataclasses import dataclass, field
->>>>>>> 4c7d2bdd
 
 from kumoai.experimental import rfm
 from typing_extensions import Self
@@ -19,16 +14,6 @@
 class Session:
     name: str
     initialized: bool = False
-<<<<<<< HEAD
-
-    graph: rfm.LocalGraph = rfm.LocalGraph(tables=[])
-    model: Optional[rfm.KumoRFM] = None
-    catalog: Dict[str, TableSource]
-
-    def __init__(self, name: str) -> None:
-        self.name = name
-        self.catalog = {}
-=======
     graph: rfm.LocalGraph = field(default_factory=lambda: rfm.LocalGraph([]))
     model: rfm.KumoRFM | None = None
 
@@ -37,7 +22,6 @@
         self.initialized = False
         self.graph = rfm.LocalGraph([])
         self.model = None
->>>>>>> 4c7d2bdd
 
     def __repr__(self) -> str:
         return f'{self.__class__.__name__}(name={self.name})'
